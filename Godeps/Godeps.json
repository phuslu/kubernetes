--- conflicted
+++ resolved
@@ -4111,35 +4111,26 @@
 		{
 			"ImportPath": "k8s.io/utils/io",
 			"Rev": "ed37f7428a91fc2a81070808937195dcd46d320e"
-<<<<<<< HEAD
 		},
 		{
 			"ImportPath": "k8s.io/utils/keymutex",
 			"Rev": "ed37f7428a91fc2a81070808937195dcd46d320e"
-=======
->>>>>>> 927fd1f7
 		},
 		{
 			"ImportPath": "k8s.io/utils/nsenter",
 			"Rev": "ed37f7428a91fc2a81070808937195dcd46d320e"
-<<<<<<< HEAD
-=======
 		},
 		{
 			"ImportPath": "k8s.io/utils/path",
 			"Rev": "ed37f7428a91fc2a81070808937195dcd46d320e"
->>>>>>> 927fd1f7
 		},
 		{
 			"ImportPath": "k8s.io/utils/pointer",
 			"Rev": "ed37f7428a91fc2a81070808937195dcd46d320e"
-<<<<<<< HEAD
 		},
 		{
 			"ImportPath": "k8s.io/utils/strings",
 			"Rev": "ed37f7428a91fc2a81070808937195dcd46d320e"
-=======
->>>>>>> 927fd1f7
 		},
 		{
 			"ImportPath": "k8s.io/utils/trace",
